# Digital Electronics 2

Martin Schoeberl

---

# Notes

<<<<<<< HEAD
 * 5 ECTS point is set to a workload of 9 hours a week in the 13-week period
 * <https://insidehpc.com/2019/08/cerebras-systems-unveils-the-industrys-first-trillion-transistor-chip-for-ai/>

=======
 * Collect notes along and place them here
 * Talk about tools
   * see chapter 3 in pragmatic programmer
   * Tools amplify your talent. The better your tools, and the better you know how to use them, the more productive you can be.
   * Talk about google, man pages, or even plain --help
 * Use (and write) tools
 * link is missinguse simple bash scripts or Makefiles to remember commands (show examples)
>>>>>>> 3df00e87
---

# Introduction

 * What this course is about

---

# Prerequisits

 * Boolean equations

---

# What you will learn

---

# Resources<|MERGE_RESOLUTION|>--- conflicted
+++ resolved
@@ -6,19 +6,16 @@
 
 # Notes
 
-<<<<<<< HEAD
- * 5 ECTS point is set to a workload of 9 hours a week in the 13-week period
- * <https://insidehpc.com/2019/08/cerebras-systems-unveils-the-industrys-first-trillion-transistor-chip-for-ai/>
-
-=======
  * Collect notes along and place them here
  * Talk about tools
    * see chapter 3 in pragmatic programmer
    * Tools amplify your talent. The better your tools, and the better you know how to use them, the more productive you can be.
    * Talk about google, man pages, or even plain --help
  * Use (and write) tools
- * link is missinguse simple bash scripts or Makefiles to remember commands (show examples)
->>>>>>> 3df00e87
+ * link is missing: use simple bash scripts or Makefiles to remember commands (show examples)
+ * 5 ECTS point is set to a workload of 9 hours a week in the 13-week period
+ * <https://insidehpc.com/2019/08/cerebras-systems-unveils-the-industrys-first-trillion-transistor-chip-for-ai/>
+
 ---
 
 # Introduction
@@ -27,7 +24,7 @@
 
 ---
 
-# Prerequisits
+# Prerequisites
 
  * Boolean equations
 
